--- conflicted
+++ resolved
@@ -65,18 +65,6 @@
 		result = append(result, b.dialers[i].AuthToken)
 	}
 	return result
-<<<<<<< HEAD
-}
-
-// TrustedDialerAndConn creaetes a balancer.Dialer and a network connection for an HTTP connection
-// (as opposed to HTTPS).
-func (b *Balancer) TrustedDialerAndConn() (*Dialer, net.Conn, error) {
-	// At this point we don't actually have the destination URL. For our purposes, however,
-	// the destination URL is not actually necessary and is not even used in the dial function
-	// because dial is really just dialing the proxy server.
-	return b.dialerAndConn("tcp", "doesnotexist.com:80", 0)
-=======
->>>>>>> f26d638b
 }
 
 func (b *Balancer) dialerAndConn(network, addr string, targetQOS int) (*Dialer, net.Conn, error) {
