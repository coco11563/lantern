package client

import (
	"fmt"
	"net"
	"net/http"
	"net/http/httputil"
	"reflect"
	"sync"
	"time"

	"github.com/getlantern/balancer"
	"github.com/getlantern/golog"
)

var (
	log = golog.LoggerFor("flashlight.client")
)

// Client is an HTTP proxy that accepts connections from local programs and
// proxies these via remote flashlight servers.
type Client struct {
	// Addr: listen address in form of host:port
	Addr string

	// ReadTimeout: (optional) timeout for read ops
	ReadTimeout time.Duration

	// WriteTimeout: (optional) timeout for write ops
	WriteTimeout time.Duration

	// ProxyAll: (optional)  poxy all sites regardless of being blocked or not
	ProxyAll bool

	// MinQOS: (optional) the minimum QOS to require from proxies.
	MinQOS int

	priorCfg *ClientConfig
	cfgMutex sync.RWMutex

	// Balanced CONNECT dialers.
	balCh          chan *balancer.Balancer
	balInitialized bool

	// Reverse HTTP proxies.
	rpCh          chan *httputil.ReverseProxy
	rpInitialized bool

	l net.Listener
}

// ListenAndServe makes the client listen for HTTP connections.  onListeningFn
// is a callback that gets invoked as soon as the server is accepting TCP
// connections.
func (client *Client) ListenAndServe(onListeningFn func()) error {
	var err error
	var l net.Listener

	if l, err = net.Listen("tcp", client.Addr); err != nil {
		return fmt.Errorf("Client proxy was unable to listen at %s: %q", client.Addr, err)
	}

	client.l = l
	onListeningFn()

	httpServer := &http.Server{
		ReadTimeout:  client.ReadTimeout,
		WriteTimeout: client.WriteTimeout,
		Handler:      client,
		ErrorLog:     log.AsStdLogger(),
	}

	log.Debugf("About to start client (HTTP) proxy at %s", client.Addr)

	return httpServer.Serve(l)
}

// Configure updates the client's configuration. Configure can be called
// before or after ListenAndServe, and can be called multiple times.  It
// returns the highest QOS fronted.Dialer available, or nil if none available.
func (client *Client) Configure(cfg *ClientConfig) {
	client.cfgMutex.Lock()
	defer client.cfgMutex.Unlock()

	log.Debug("Configure() called")

	if client.priorCfg != nil {
		if reflect.DeepEqual(client.priorCfg, cfg) {
			log.Debugf("Client configuration unchanged")
			return
		}
		log.Debugf("Client configuration changed")
	} else {
		log.Debugf("Client configuration initialized")
	}

	log.Debugf("Requiring minimum QOS of %d", cfg.MinQOS)
	client.MinQOS = cfg.MinQOS
	log.Debugf("Proxy all traffic or not: %v", cfg.ProxyAll)
	client.ProxyAll = cfg.ProxyAll

	client.initBalancer(cfg)

	client.priorCfg = cfg
}

// Stop is called when the client is no longer needed. It closes the
// client listener and underlying dialer connection pool
func (client *Client) Stop() error {
<<<<<<< HEAD
	if client.l != nil {
		return client.l.Close()
	}
	return nil
=======

	bal := client.GetBalancer()
	if bal != nil {
		bal.Close()
	}
	return client.l.Close()
>>>>>>> f00c74df
}<|MERGE_RESOLUTION|>--- conflicted
+++ resolved
@@ -107,17 +107,9 @@
 // Stop is called when the client is no longer needed. It closes the
 // client listener and underlying dialer connection pool
 func (client *Client) Stop() error {
-<<<<<<< HEAD
-	if client.l != nil {
-		return client.l.Close()
-	}
-	return nil
-=======
-
 	bal := client.GetBalancer()
 	if bal != nil {
 		bal.Close()
 	}
 	return client.l.Close()
->>>>>>> f00c74df
 }