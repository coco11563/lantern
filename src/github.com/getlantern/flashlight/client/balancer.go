package client

<<<<<<< HEAD
import (
	"github.com/getlantern/balancer"
)
=======
import "github.com/getlantern/balancer"
>>>>>>> e6fa5e83

// getBalancer waits for a message from client.balCh to arrive and then it
// writes it back to client.balCh before returning it as a value. This way we
// always have a balancer at client.balCh and, if we don't have one, it would
// block until one arrives.
func (client *Client) GetBalancer() *balancer.Balancer {
	bal := <-client.balCh
	client.balCh <- bal
	return bal
}

// initBalancer takes hosts from cfg.FrontedServers and cfg.ChainedServers and
// it uses them to create a balancer. It also looks for the highest QOS dialer
// available among the fronted servers.
<<<<<<< HEAD
func (client *Client) initBalancer(cfg *ClientConfig) *balancer.Balancer {
=======
func (client *Client) initBalancer(cfg *ClientConfig) {
>>>>>>> e6fa5e83
	//var highestQOSFrontedDialer fronted.Dialer

	// The dialers slice must be large enough to handle all fronted and chained
	// servers.
	dialers := make([]*balancer.Dialer, 0, len(cfg.FrontedServers)+len(cfg.ChainedServers))

<<<<<<< HEAD
=======
	// Add fronted servers.
	/*
		log.Debugf("Adding %d domain fronted servers", len(cfg.FrontedServers))
		highestQOS := math.MinInt32
		for _, s := range cfg.FrontedServers {
			// Get a dialer for domain fronting (fd) and a dialer to dial to arbitrary
			// addreses (dialer).
			fd, dialer := s.dialer(cfg.MasqueradeSets)
			dialers = append(dialers, dialer)
			if dialer.QOS > highestQOS {
				// If this dialer as a higher QOS than our current highestQOS, set it as
				// the highestQOSFrontedDialer.
				highestQOSFrontedDialer = fd
				highestQOS = dialer.QOS
			}
		}
	*/

>>>>>>> e6fa5e83
	// Add chained (CONNECT proxy) servers.
	log.Debugf("Adding %d chained servers", len(cfg.ChainedServers))
	if len(cfg.ChainedServers) == 0 {
		log.Error("NO CHAINED SERVERS!")
	}
<<<<<<< HEAD

=======
>>>>>>> e6fa5e83
	for _, s := range cfg.ChainedServers {
		dialer, err := s.Dialer()
		if err == nil {
			dialers = append(dialers, dialer)
		} else {
			log.Errorf("Unable to configure chained server. Received error: %v", err)
		}
	}

	bal := balancer.New(dialers...)

	if client.balInitialized {
		log.Trace("Draining balancer channel")
		old := <-client.balCh
		// Close old balancer on a goroutine to avoid blocking here
		go func() {
			old.Close()
			log.Debug("Closed old balancer")
		}()
	} else {
		log.Trace("Creating balancer channel")
		client.balCh = make(chan *balancer.Balancer, 1)
	}

	log.Trace("Publishing balancer")

	client.balCh <- bal

	// We don't need to protect client.balInitialized from race conditions
	// because it's only accessed here in initBalancer, which always gets called
	// under Configure, which never gets called concurrently with itself.
	client.balInitialized = true
<<<<<<< HEAD

	return bal
=======
>>>>>>> e6fa5e83
}<|MERGE_RESOLUTION|>--- conflicted
+++ resolved
@@ -1,12 +1,6 @@
 package client
 
-<<<<<<< HEAD
-import (
-	"github.com/getlantern/balancer"
-)
-=======
 import "github.com/getlantern/balancer"
->>>>>>> e6fa5e83
 
 // getBalancer waits for a message from client.balCh to arrive and then it
 // writes it back to client.balCh before returning it as a value. This way we
@@ -21,47 +15,19 @@
 // initBalancer takes hosts from cfg.FrontedServers and cfg.ChainedServers and
 // it uses them to create a balancer. It also looks for the highest QOS dialer
 // available among the fronted servers.
-<<<<<<< HEAD
-func (client *Client) initBalancer(cfg *ClientConfig) *balancer.Balancer {
-=======
 func (client *Client) initBalancer(cfg *ClientConfig) {
->>>>>>> e6fa5e83
 	//var highestQOSFrontedDialer fronted.Dialer
 
 	// The dialers slice must be large enough to handle all fronted and chained
 	// servers.
 	dialers := make([]*balancer.Dialer, 0, len(cfg.FrontedServers)+len(cfg.ChainedServers))
 
-<<<<<<< HEAD
-=======
-	// Add fronted servers.
-	/*
-		log.Debugf("Adding %d domain fronted servers", len(cfg.FrontedServers))
-		highestQOS := math.MinInt32
-		for _, s := range cfg.FrontedServers {
-			// Get a dialer for domain fronting (fd) and a dialer to dial to arbitrary
-			// addreses (dialer).
-			fd, dialer := s.dialer(cfg.MasqueradeSets)
-			dialers = append(dialers, dialer)
-			if dialer.QOS > highestQOS {
-				// If this dialer as a higher QOS than our current highestQOS, set it as
-				// the highestQOSFrontedDialer.
-				highestQOSFrontedDialer = fd
-				highestQOS = dialer.QOS
-			}
-		}
-	*/
-
->>>>>>> e6fa5e83
 	// Add chained (CONNECT proxy) servers.
 	log.Debugf("Adding %d chained servers", len(cfg.ChainedServers))
 	if len(cfg.ChainedServers) == 0 {
 		log.Error("NO CHAINED SERVERS!")
 	}
-<<<<<<< HEAD
 
-=======
->>>>>>> e6fa5e83
 	for _, s := range cfg.ChainedServers {
 		dialer, err := s.Dialer()
 		if err == nil {
@@ -94,9 +60,4 @@
 	// because it's only accessed here in initBalancer, which always gets called
 	// under Configure, which never gets called concurrently with itself.
 	client.balInitialized = true
-<<<<<<< HEAD
-
-	return bal
-=======
->>>>>>> e6fa5e83
 }